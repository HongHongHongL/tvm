--- conflicted
+++ resolved
@@ -23,11 +23,7 @@
 
 from . import callback
 from .ga_tuner import GATuner
-<<<<<<< HEAD
 from .index_based_tuner import GridSearchTuner, RandomTuner
 from .tuner import Tuner
 from .xgboost_tuner import XGBTuner
-=======
-from .xgboost_tuner import XGBTuner
-from .droplet_tuner import DropletTuner
->>>>>>> a1a1a7ca
+from .droplet_tuner import DropletTuner